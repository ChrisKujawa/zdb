--- conflicted
+++ resolved
@@ -17,13 +17,8 @@
     steps:
     - run: docker pull camunda/zeebe:1.0.0
     - uses: actions/checkout@v3
-<<<<<<< HEAD
     - name: Set up JDK 17
-      uses: actions/setup-java@v3.2.0
-=======
-    - name: Set up JDK 11
       uses: actions/setup-java@v3.3.0
->>>>>>> 97272d9d
       with:
         java-version: '17'
         distribution: 'adopt'
