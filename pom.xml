--- conflicted
+++ resolved
@@ -52,13 +52,8 @@
         <kotlin.compiler.jvmTarget>21</kotlin.compiler.jvmTarget>
         <kotlin.serialization.version>1.2.1</kotlin.serialization.version>
         <kotlin.version>1.7.10</kotlin.version>
-<<<<<<< HEAD
-        <maven-compiler-plugin.version>3.11.0</maven-compiler-plugin.version>
+        <maven-compiler-plugin.version>3.12.1</maven-compiler-plugin.version>
         <maven.compiler.release>21</maven.compiler.release>
-=======
-        <maven-compiler-plugin.version>3.12.1</maven-compiler-plugin.version>
-        <maven.compiler.release>17</maven.compiler.release>
->>>>>>> 49a135e1
         <plugin.version.checkstyle>3.3.1</plugin.version.checkstyle>
         <plugin.version.fmt>2.21.1</plugin.version.fmt>
         <plugin.version.license>4.3</plugin.version.license>
@@ -73,11 +68,7 @@
         <zeebe-test-container.version>3.0.0</zeebe-test-container.version>
         <zeebe-test-util.version>1.0.0</zeebe-test-util.version>
         <zeebe-util.version>1.0.0</zeebe-util.version>
-<<<<<<< HEAD
         <zeebe.version>8.4.0</zeebe.version>
-=======
-        <zeebe.version>8.3.4</zeebe.version>
->>>>>>> 49a135e1
         <sonar.organization>zelldon-github</sonar.organization>
         <sonar.host.url>https://sonarcloud.io</sonar.host.url>
         <version.jib>3.4.0</version.jib>
