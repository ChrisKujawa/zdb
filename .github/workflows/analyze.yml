--- conflicted
+++ resolved
@@ -12,13 +12,8 @@
       - uses: actions/checkout@v3
         with:
           fetch-depth: 0  # Shallow clones should be disabled for a better relevancy of analysis
-<<<<<<< HEAD
       - name: Set up JDK 17
-        uses: actions/setup-java@v3.2.0
-=======
-      - name: Set up JDK 11
         uses: actions/setup-java@v3.3.0
->>>>>>> 97272d9d
         with:
           java-version: 17
           distribution: 'temurin'
