package io.zell.zdb.log

import io.atomix.raft.storage.log.RaftLogReader
import java.nio.file.Path


class LogStatus(logPath: Path) {

    private val reader: RaftLogReader = LogFactory.newReader(logPath)

    fun status(): LogStatusDetails {
        val logStatusDetails = LogStatusDetails()

        reader.forEach {
            logStatusDetails.scannedEntries++

            val persistedRaftRecord = it.persistedRaftRecord

            if (logStatusDetails.highestTerm < persistedRaftRecord.term()) {
                logStatusDetails.highestTerm = persistedRaftRecord.term()
            }

            val currentEntryIndex = persistedRaftRecord.index()
            if (logStatusDetails.highestIndex < currentEntryIndex) {
                logStatusDetails.highestIndex = currentEntryIndex
            }

            if (logStatusDetails.lowestIndex > currentEntryIndex) {
                logStatusDetails.lowestIndex = currentEntryIndex
            }

            val approxEntrySize = persistedRaftRecord.approximateSize()
            if (logStatusDetails.maxEntrySizeBytes < approxEntrySize) {
                logStatusDetails.maxEntrySizeBytes = approxEntrySize
            }

            if (logStatusDetails.minEntrySizeBytes > approxEntrySize) {
                logStatusDetails.minEntrySizeBytes = approxEntrySize
            }
            logStatusDetails.avgEntrySizeBytes += approxEntrySize

            if (it.isApplicationEntry) {
                val applicationEntry = it.applicationEntry
                if (logStatusDetails.highestRecordPosition < applicationEntry.highestPosition()) {
                    logStatusDetails.highestRecordPosition = applicationEntry.highestPosition()
                }

                if (logStatusDetails.lowestRecordPosition > applicationEntry.lowestPosition()) {
                    logStatusDetails.lowestRecordPosition = applicationEntry.lowestPosition()
                }
            }
        }

<<<<<<< HEAD
        logStatusDetails.avgEntrySizeBytes /= logStatusDetails.scannedEntries
=======
        if (logStatusDetails.scannedEntries > 0) {
            logStatusDetails.avgEntrySize /= logStatusDetails.scannedEntries
        }
>>>>>>> 6fc31244

        return logStatusDetails
    }


}<|MERGE_RESOLUTION|>--- conflicted
+++ resolved
@@ -51,13 +51,9 @@
             }
         }
 
-<<<<<<< HEAD
-        logStatusDetails.avgEntrySizeBytes /= logStatusDetails.scannedEntries
-=======
         if (logStatusDetails.scannedEntries > 0) {
-            logStatusDetails.avgEntrySize /= logStatusDetails.scannedEntries
+            logStatusDetails.avgEntrySizeBytes /= logStatusDetails.scannedEntries
         }
->>>>>>> 6fc31244
 
         return logStatusDetails
     }
